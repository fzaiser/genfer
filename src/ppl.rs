use std::borrow::Borrow;
use std::fmt::Display;

use crate::{
    generating_function::GenFun,
    number::{Number, Rational},
    support::SupportSet,
};
use Distribution::*;
use Statement::*;

#[derive(Copy, Clone, Debug, Hash, PartialEq, Eq)]
pub struct Natural(pub u32);

impl Display for Natural {
    fn fmt(&self, f: &mut std::fmt::Formatter<'_>) -> std::fmt::Result {
        write!(f, "{}", self.0)
    }
}

impl std::ops::AddAssign for Natural {
    fn add_assign(&mut self, rhs: Self) {
        self.0 += rhs.0;
    }
}

impl std::ops::Add for Natural {
    type Output = Self;

    fn add(self, rhs: Self) -> Self::Output {
        Self(self.0 + rhs.0)
    }
}

#[derive(Copy, Clone, Debug)]
pub struct PosRatio {
    pub numer: u64,
    pub denom: u64,
}

impl PosRatio {
    pub fn new(numer: u64, denom: u64) -> Self {
        Self { numer, denom }
    }

    pub fn zero() -> Self {
        Self::new(0, 1)
    }

    pub fn is_zero(&self) -> bool {
        self.numer == 0 && self.denom != 0
    }

    pub fn infinity() -> Self {
        Self::new(1, 0)
    }

    pub fn complement(&self) -> Self {
        assert!(self.numer <= self.denom);
        Self::new(self.denom - self.numer, self.denom)
    }

    pub fn as_integer(&self) -> Option<u32> {
        if self.denom != 0 && self.numer % self.denom == 0 {
            u32::try_from(self.numer / self.denom).ok()
        } else {
            None
        }
    }

    pub fn round(&self) -> f64 {
        (self.numer as f64) / (self.denom as f64)
    }
}

impl From<u64> for PosRatio {
    fn from(n: u64) -> Self {
        Self::new(n, 1)
    }
}

impl From<u32> for PosRatio {
    fn from(n: u32) -> Self {
        Self::from(u64::from(n))
    }
}

impl Display for PosRatio {
    fn fmt(&self, f: &mut std::fmt::Formatter<'_>) -> std::fmt::Result {
        if self.denom == 1 {
            write!(f, "{}", self.numer)
        } else {
            write!(f, "{}/{}", self.numer, self.denom)
        }
    }
}

#[derive(Copy, Clone, Debug, Hash, PartialEq, Eq)]
pub struct Var(pub usize);

impl Var {
    #[inline]
    pub fn id(&self) -> usize {
        self.0
    }
}

impl Display for Var {
    fn fmt(&self, f: &mut std::fmt::Formatter<'_>) -> std::fmt::Result {
        let i = self.0;
        if i < 26 {
            let var = ('a' as usize + i) as u8 as char;
            write!(f, "{var}")
        } else {
            write!(f, "x_{i}")
        }
    }
}

#[derive(Clone, Debug, PartialEq, Eq)]
pub struct VarRange(usize);

impl VarRange {
    #[inline]
    pub fn new(var: Var) -> Self {
        Self(var.id() + 1)
    }

    #[inline]
    pub fn empty() -> Self {
        Self(0)
    }

    #[inline]
    pub fn add(&self, var: Var) -> Self {
        self.union(&VarRange::new(var))
    }

    #[inline]
    pub fn union(&self, other: &VarRange) -> Self {
        Self(self.0.max(other.0))
    }

    #[inline]
    pub fn remove(&self, var: Var) -> Self {
        if var.id() + 1 == self.0 {
            Self(var.id())
        } else {
            self.clone()
        }
    }

    #[inline]
    pub fn max_var(&self) -> Option<Var> {
        self.0.checked_sub(1).map(Var)
    }

    #[inline]
    pub fn union_all(iter: impl Iterator<Item = impl Borrow<VarRange>>) -> Self {
        let mut result = VarRange::empty();
        for varset in iter {
            result = result.union(varset.borrow());
        }
        result
    }

    #[inline]
    pub fn num_vars(&self) -> usize {
        self.0
    }

    #[inline]
    pub fn zero_to(num_vars: usize) -> VarRange {
        VarRange(num_vars)
    }
}

#[derive(Clone, Debug)]
pub struct GfTranslation<T> {
    pub var_info: Vec<SupportSet>,
    pub gf: GenFun<T>,
}

#[derive(Clone, Debug)]
pub enum Distribution {
    Dirac(PosRatio),
    Bernoulli(PosRatio),
    BernoulliVarProb(Var),
    BinomialVarTrials(Var, PosRatio),
    Binomial(Natural, PosRatio),
    Categorical(Vec<PosRatio>),
    NegBinomialVarSuccesses(Var, PosRatio),
    NegBinomial(Natural, PosRatio),
    Geometric(PosRatio),
    Poisson(PosRatio),
    PoissonVarRate(PosRatio, Var),
    /// Uniform distribution on the integers {start, ..., end - 1}
    Uniform {
        start: Natural,
        end: Natural,
    },
    Exponential {
        rate: PosRatio,
    },
    Gamma {
        shape: PosRatio,
        rate: PosRatio,
    },
    UniformCont {
        start: PosRatio,
        end: PosRatio,
    },
}

impl Distribution {
    fn support(&self) -> SupportSet {
        use Distribution::*;
        match self {
            Dirac(a) => {
                if let Some(a) = a.as_integer() {
                    SupportSet::point(a)
                } else {
                    SupportSet::interval(
                        Rational::from_ratio(a.numer, a.denom),
                        Rational::from_ratio(a.numer, a.denom),
                    )
                }
            }
            Bernoulli(_) | BernoulliVarProb(_) => (0..=1).into(),
            Binomial(n, _) => (0..=n.0).into(),
            Categorical(rs) => (0..rs.len() as u32).into(),
            BinomialVarTrials(..)
            | NegBinomialVarSuccesses(..)
            | NegBinomial(..)
            | Geometric(_)
            | Poisson(_)
            | PoissonVarRate(..) => SupportSet::naturals(),
            Uniform { start, end } => (start.0..end.0).into(),
            Exponential { .. } | Gamma { .. } => SupportSet::nonneg_reals(),
            UniformCont { start, end } => SupportSet::interval(
                Rational::from_ratio(start.numer, start.denom),
                Rational::from_ratio(end.numer, end.denom),
            ),
        }
    }

    #[allow(clippy::too_many_lines)]
    fn transform_gf<T: Number>(
        &self,
        v: Var,
        translation: GfTranslation<T>,
        add_previous_value: bool,
    ) -> GfTranslation<T> {
        use Distribution::*;
        let base = if add_previous_value {
            translation.gf.clone()
        } else {
            marginalize_out(v, &translation.gf, &translation.var_info)
        };
        let mut new_var_info = translation.var_info.clone();
        if v.id() == new_var_info.len() {
            new_var_info.push(SupportSet::zero());
        }
        assert!(v.id() < new_var_info.len());
        if !add_previous_value {
            new_var_info[v.id()] = SupportSet::zero();
        }
        new_var_info[v.id()] += self.support();
        let gf = &translation.gf;
        let gf = match self {
            Dirac(a) => {
                let dirac = if let Some(a) = a.as_integer() {
                    GenFun::var(v).pow(a)
                } else {
                    (GenFun::var(v) * GenFun::from_ratio(*a)).exp()
                };
                dirac * base
            }
            Bernoulli(p) => {
                let bernoulli =
                    GenFun::from_ratio(*p) * GenFun::var(v) + GenFun::from_ratio(p.complement());
                bernoulli * base
            }
            BernoulliVarProb(w) => {
                let prob_times_gf = if translation.var_info[w.id()].is_discrete() {
                    gf.derive(*w, 1) * GenFun::var(*w)
                } else {
                    gf.derive(*w, 1)
                };
                let prob_times_base = if add_previous_value {
                    prob_times_gf
                } else {
                    marginalize_out(v, &prob_times_gf, &translation.var_info)
                };
                let v_term = if new_var_info[v.id()].is_discrete() {
                    GenFun::var(v)
                } else {
                    GenFun::var(v).exp()
                };
                base + (v_term - GenFun::one()) * prob_times_base
            }
            BinomialVarTrials(w, p) => {
                let subst =
                    GenFun::from_ratio(*p) * GenFun::var(v) + GenFun::from_ratio(p.complement());
                Self::compound_dist(gf, &base, v, *w, add_previous_value, true, subst)
            }
            Binomial(n, p) => {
                let binomial = (GenFun::from_ratio(*p) * GenFun::var(v)
                    + GenFun::from_ratio(p.complement()))
                .pow(n.0);
                binomial * base
            }
            Categorical(rs) => {
                let mut categorical = GenFun::zero();
                for r in rs.iter().rev() {
                    categorical *= GenFun::var(v);
                    categorical += GenFun::from_ratio(*r);
                }
                categorical * base
            }
            NegBinomialVarSuccesses(w, p) => {
                let subst = GenFun::from_ratio(*p)
                    / (GenFun::one() - GenFun::from_ratio(p.complement()) * GenFun::var(v));
                Self::compound_dist(gf, &base, v, *w, add_previous_value, true, subst)
            }
            NegBinomial(n, p) => {
                let geometric = GenFun::from_ratio(*p)
                    / (GenFun::one() - GenFun::from_ratio(p.complement()) * GenFun::var(v));
                geometric.pow(n.0) * base
            }
            Geometric(p) => {
                let geometric = GenFun::from_ratio(*p)
                    / (GenFun::one() - GenFun::from_ratio(p.complement()) * GenFun::var(v));
                geometric * base
            }
            Poisson(lambda) => {
                let poisson =
                    (GenFun::from_ratio(*lambda) * (GenFun::var(v) - GenFun::one())).exp();
                poisson * base
            }
            PoissonVarRate(lambda, w) => {
                let w_discrete = translation.var_info[w.id()].is_discrete();
                let subst = if w_discrete {
                    (GenFun::from_ratio(*lambda) * (GenFun::var(v) - GenFun::one())).exp()
                } else {
                    GenFun::from_ratio(*lambda) * (GenFun::var(v) - GenFun::one())
                };
                Self::compound_dist(gf, &base, v, *w, add_previous_value, w_discrete, subst)
            }
            Uniform { start, end } => {
                let mut uniform = GenFun::zero();
                assert!(end.0 > start.0, "Uniform distribution cannot have length 0");
                let length = end.0 - start.0;
                let weight = GenFun::from_ratio(PosRatio::new(1, u64::from(length)));
                for _ in 0..length {
                    uniform = weight.clone() + GenFun::var(v) * uniform;
                }
                uniform *= GenFun::var(v).pow(start.0);
                uniform * base
            }
            Exponential { rate } => {
                let beta = GenFun::from_ratio(*rate);
                let exponential = beta.clone() / (beta - GenFun::var(v));
                exponential * base
            }
            Gamma { shape, rate } => {
                let beta = GenFun::from_ratio(*rate);
                let gamma = if let Some(shape) = shape.as_integer() {
                    // Optimized representation avoiding logarithms for integer exponents
                    (beta.clone() / (beta - GenFun::var(v))).pow(shape)
                } else {
                    (GenFun::from_ratio(*shape) * (beta.log() - (beta - GenFun::var(v)).log()))
                        .exp()
                };
                gamma * base
            }
            UniformCont { start, end } => {
                let width =
                    T::from_ratio(end.numer, end.denom) - T::from_ratio(start.numer, start.denom);
                let x = GenFun::constant(width) * GenFun::var(v);
                let uniform =
                    GenFun::uniform_mgf(x) * (GenFun::from_ratio(*start) * GenFun::var(v)).exp();
                uniform * base
            }
        };
        GfTranslation {
            gf,
            var_info: new_var_info,
        }
    }

    fn compound_dist<T: Number>(
        gf: &GenFun<T>,
        base: &GenFun<T>,
        sampled_var: Var,
        param_var: Var,
        add_previous_value: bool,
        param_var_discrete: bool,
        subst: GenFun<T>,
    ) -> GenFun<T> {
        if sampled_var == param_var {
            if add_previous_value {
                let substitution = if param_var_discrete {
                    GenFun::var(param_var) * subst
                } else {
                    GenFun::var(param_var) + subst
                };
                gf.substitute_var(param_var, substitution)
            } else {
                gf.substitute_var(param_var, subst)
            }
        } else {
            let substitution = if param_var_discrete {
                GenFun::var(param_var) * subst
            } else {
                GenFun::var(param_var) + subst
            };
            base.substitute_var(param_var, substitution)
        }
    }

    fn used_vars(&self) -> VarRange {
        match self {
            Dirac(_)
            | Bernoulli(_)
            | Binomial(_, _)
            | Categorical(_)
            | NegBinomial(_, _)
            | Geometric(_)
            | Poisson(_)
            | Uniform { .. }
            | Exponential { .. }
            | Gamma { .. }
            | UniformCont { .. } => VarRange::empty(),
            BernoulliVarProb(v)
            | BinomialVarTrials(v, _)
            | NegBinomialVarSuccesses(v, _)
            | PoissonVarRate(_, v) => VarRange::new(*v),
        }
    }
}

impl Display for Distribution {
    fn fmt(&self, f: &mut std::fmt::Formatter<'_>) -> std::fmt::Result {
        match self {
            Dirac(a) => write!(f, "Dirac({a})"),
            Bernoulli(p) => write!(f, "Bernoulli({p})"),
            BernoulliVarProb(v) => write!(f, "Bernoulli({v})"),
            BinomialVarTrials(n, p) => write!(f, "Binomial({n}, {p})"),
            Binomial(n, p) => write!(f, "Binomial({n}, {p})"),
            Categorical(rs) => {
                write!(f, "Categorical(")?;
                let mut first = true;
                for r in rs {
                    if first {
                        first = false;
                    } else {
                        write!(f, ", ")?;
                    }
                    write!(f, "{r}")?;
                }
                write!(f, ")")
            }
            NegBinomialVarSuccesses(r, p) => write!(f, "NegBinomial({r}, {p})"),
            NegBinomial(r, p) => write!(f, "NegBinomial({r}, {p})"),
            Geometric(p) => write!(f, "Geometric({p})"),
            Poisson(lambda) => write!(f, "Poisson({lambda})"),
            PoissonVarRate(lambda, n) => write!(f, "Poisson({lambda} * {n})"),
            Uniform { start, end } => write!(f, "Uniform({start}, {end})"),
            Exponential { rate } => write!(f, "Exponential({rate})"),
            Gamma { shape, rate } => write!(f, "Gamma({shape}, {rate})"),
            UniformCont { start, end } => write!(f, "UniformCont({start}, {end})"),
        }
    }
}

fn marginalize_out<T: Number>(v: Var, gf: &GenFun<T>, var_info: &[SupportSet]) -> GenFun<T> {
    if v.id() >= var_info.len() {
        // This can only be a temporary variable of index n, where n is the number of variables.
        // This is introduced for observe c ~ D(X_i) statements for the temporary variable X_n ~ D(X_i).
        assert!(v.id() == var_info.len());
        // In this case, the variable is discrete because we only support discrete observations.
        gf.substitute_var(v, GenFun::one())
    } else if var_info[v.id()].is_discrete() {
        gf.substitute_var(v, GenFun::one())
    } else {
        gf.substitute_var(v, GenFun::zero())
    }
}

fn marginalize_all<T: Number>(gf: GenFun<T>, var_info: &[SupportSet]) -> GenFun<T> {
    let mut result = gf;
    for v in 0..var_info.len() {
        result = marginalize_out(Var(v), &result, var_info);
    }
    result
}

#[derive(Clone, Debug, PartialEq, Eq)]
pub enum Comparison {
    Eq,
    Lt,
    Le,
}

impl Display for Comparison {
    fn fmt(&self, f: &mut std::fmt::Formatter<'_>) -> std::fmt::Result {
        match self {
            Comparison::Eq => write!(f, "="),
            Comparison::Lt => write!(f, "<"),
            Comparison::Le => write!(f, "<="),
        }
    }
}

#[derive(Clone, Debug)]
pub enum Event {
    InSet(Var, Vec<Natural>),
    VarComparison(Var, Comparison, Var),
    DataFromDist(Natural, Distribution),
    Complement(Box<Event>),
    Intersection(Vec<Event>),
}

impl Event {
    pub fn used_vars(&self) -> VarRange {
        match self {
            Event::InSet(v, _) => VarRange::new(*v),
            Event::VarComparison(v1, _, v2) => VarRange::new(*v1).add(*v2),
            Event::DataFromDist(_, dist) => dist.used_vars(),
            Event::Complement(e) => e.used_vars(),
            Event::Intersection(es) => es
                .iter()
                .fold(VarRange::empty(), |acc, e| acc.union(&e.used_vars())),
        }
    }

    pub fn transform_gf<T>(&self, translation: GfTranslation<T>) -> GfTranslation<T>
    where
        T: Number,
    {
        fn gf_in_set<T: Number>(var: Var, set: &[Natural], gf: GenFun<T>) -> GenFun<T> {
            if let &[order] = &set {
                let order = order.0;
                gf.taylor_coeff_at_zero(var, order as usize) * GenFun::var(var).pow(order)
            } else {
                gf.taylor_polynomial_at_zero(var, set.iter().map(|n| n.0 as usize).collect())
            }
        }
        let var_info = translation.var_info.clone();
        let gf = translation.gf.clone();
        let gf = match self {
            Event::InSet(var, set) => gf_in_set(*var, set, gf),
            Event::VarComparison(v1, comp, v2) => {
                let (scrutinee, other, reversed, range) = match (
                    var_info[v1.id()].finite_nonempty_range(),
                    var_info[v2.id()].finite_nonempty_range(),
                ) {
                    (None, None) => panic!("Cannot compare two variables with infinite support."),
                    (None, Some(r)) => (*v2, *v1, false, r),
                    (Some(r), None) => (*v1, *v2, true, r),
                    (Some(r1), Some(r2)) => {
                        if r1.end() - r1.start() <= r2.end() - r2.start() {
                            (*v1, *v2, true, r1)
                        } else {
                            (*v2, *v1, false, r2)
                        }
                    }
                };
                let mut result = GenFun::zero();
                for i in range {
                    let gf_scrutinee_eq_i = gf_in_set(scrutinee, &[Natural(i)], gf.clone());
                    let summand = match (comp, reversed) {
                        (Comparison::Eq, _) => gf_in_set(other, &[Natural(i)], gf_scrutinee_eq_i),
                        (Comparison::Lt, false) => gf_in_set(
                            other,
                            &(0..i).map(Natural).collect::<Vec<_>>(),
                            gf_scrutinee_eq_i,
                        ),
                        (Comparison::Lt, true) => {
                            gf_scrutinee_eq_i.clone()
                                - gf_in_set(
                                    other,
                                    &(0..=i).map(Natural).collect::<Vec<_>>(),
                                    gf_scrutinee_eq_i,
                                )
                        }
                        (Comparison::Le, false) => gf_in_set(
                            other,
                            &(0..=i).map(Natural).collect::<Vec<_>>(),
                            gf_scrutinee_eq_i,
                        ),
                        (Comparison::Le, true) => {
                            gf_scrutinee_eq_i.clone()
                                - gf_in_set(
                                    other,
                                    &(0..i).map(Natural).collect::<Vec<_>>(),
                                    gf_scrutinee_eq_i,
                                )
                        }
                    };
                    result += summand;
                }
                result
            }
            Event::DataFromDist(data, dist) => {
                if let Some(factor) = self.recognize_const_prob() {
                    GenFun::constant(factor) * gf
                } else {
                    Event::transform_gf_data_from_dist(*data, dist, &var_info, gf)
                }
            }
            Event::Complement(e) => gf - e.transform_gf(translation).gf,
            Event::Intersection(es) => {
                let mut translation = translation;
                for e in es {
                    translation = e.transform_gf(translation);
                }
                translation.gf
            }
        };
        GfTranslation { var_info, gf }
    }

    pub fn recognize_const_prob<T: Number>(&self) -> Option<T> {
        match self {
            Event::InSet(..) | Event::VarComparison(..) => None,
            Event::DataFromDist(data, dist) => match dist {
                Distribution::Bernoulli(p) => match data.0 {
                    0 => {
                        let p1 = p.complement();
                        Some(T::from_ratio(p1.numer, p1.denom))
                    }
                    1 => Some(T::from_ratio(p.numer, p.denom)),
                    _ => Some(T::zero()),
                },
                _ => None,
            },
            Event::Complement(e) => e.recognize_const_prob().map(|p| T::one() - p),
            Event::Intersection(es) => {
                let mut result = T::one();
                for e in es {
                    result *= e.recognize_const_prob()?;
                }
                Some(result)
            }
        }
    }

    fn transform_gf_data_from_dist<T: Number>(
        data: Natural,
        dist: &Distribution,
        var_info: &[SupportSet],
        gf: GenFun<T>,
    ) -> GenFun<T> {
        match dist {
            Distribution::BernoulliVarProb(var) => {
                let prob_times_gf = if var_info[var.id()].is_discrete() {
                    gf.derive(*var, 1) * GenFun::var(*var)
                } else {
                    gf.derive(*var, 1)
                };
                match data.0 {
                    0 => gf - prob_times_gf,
                    1 => prob_times_gf,
                    _ => GenFun::zero(),
                }
            }
            Distribution::BinomialVarTrials(var, p) => {
                let order = data.0 as usize;
                let replacement = GenFun::from_ratio(p.complement()) * GenFun::var(*var);
                gf.taylor_coeff(*var, order)
                    .substitute_var(*var, replacement)
                    * (GenFun::from_ratio(*p) * GenFun::var(*var)).pow(data.0)
            }
            _ => {
                // TODO: this can be optimized for distributions that only have constant parameters.
                // In that case, we should just multiply by the probability mass function.
                let new_var = Var(gf.used_vars().num_vars());
                let new_translation = Statement::Sample {
                    var: new_var,
                    distribution: dist.clone(),
                    add_previous_value: false,
                }
                .transform_gf(GfTranslation {
                    var_info: var_info.to_vec(),
                    gf,
                });
                let gf = new_translation
                    .gf
                    .taylor_coeff_at_zero(new_var, data.0 as usize);
                marginalize_out(new_var, &gf, &new_translation.var_info)
            }
        }
    }

    pub fn complement(self) -> Event {
        if let Event::Complement(e) = self {
            *e
        } else {
            Event::Complement(Box::new(self))
        }
    }

    pub fn and(self, other: Event) -> Event {
        match (self, other) {
            (Event::Intersection(mut es), Event::Intersection(mut es2)) => {
                es.append(&mut es2);
                Event::Intersection(es)
            }
            (Event::Intersection(mut es), e) => {
                es.push(e);
                Event::Intersection(es)
            }
            (e, Event::Intersection(mut es)) => {
                es.insert(0, e);
                Event::Intersection(es)
            }
            (e1, e2) => Event::Intersection(vec![e1, e2]),
        }
    }

    pub fn intersection(es: Vec<Event>) -> Event {
        let mut conjuncts = Vec::new();
        for e in es {
            if let Event::Intersection(mut es) = e {
                conjuncts.append(&mut es);
            } else {
                conjuncts.push(e);
            }
        }
        if conjuncts.len() == 1 {
            conjuncts.pop().unwrap()
        } else {
            Event::Intersection(conjuncts)
        }
    }

    pub fn disjunction(es: Vec<Event>) -> Event {
        if es.len() == 1 {
            es[0].clone()
        } else {
            Event::intersection(es.into_iter().map(Event::complement).collect()).complement()
        }
    }

    pub fn always() -> Event {
        Event::intersection(Vec::new())
    }

    pub fn never() -> Event {
        Event::always().complement()
    }
}

impl Display for Event {
    fn fmt(&self, f: &mut std::fmt::Formatter<'_>) -> std::fmt::Result {
        match self {
            Event::InSet(var, set) => write!(
                f,
                "{var} ∈ {:?}",
                set.iter().map(|n| n.0).collect::<Vec<_>>()
            ),
            Event::VarComparison(v1, comp, v2) => write!(f, "{v1} {comp} {v2}"),
            Event::DataFromDist(data, dist) => write!(f, "{data} ~ {dist}"),
            Event::Complement(e) => write!(f, "not ({e})"),
            Event::Intersection(es) => {
                let mut first = true;
                for e in es {
                    if !first {
                        write!(f, " and ")?;
                    }
                    first = false;
                    write!(f, "{e}")?;
                }
                if first {
                    write!(f, "true")?;
                }
                Ok(())
            }
        }
    }
}

#[derive(Clone, Debug)]
pub enum Statement {
    /// Sample a variable from a distribution and add the previous value of the variable if true.
    Sample {
        var: Var,
        distribution: Distribution,
        add_previous_value: bool,
    },
    Assign {
        var: Var,
        add_previous_value: bool,
        addend: Option<(Natural, Var)>,
        offset: Natural,
    },
    Decrement {
        var: Var,
        amount: Natural,
    },
    IfThenElse {
        cond: Event,
        then: Vec<Statement>,
        els: Vec<Statement>,
    },
    Fail,
    Normalize {
        /// Variables that are fixed (not marginalized) for the normalization
        ///
        /// This is necessary for nested inference.
        given_vars: Vec<Var>,
        stmts: Vec<Statement>,
    },
    While {
        cond: Event,
        unroll: Option<usize>,
        body: Vec<Statement>,
    },
}

impl Statement {
    pub fn transform_gf<T>(&self, translation: GfTranslation<T>) -> GfTranslation<T>
    where
        T: Number,
    {
        use Statement::*;
        match self {
            Sample {
                var: v,
                distribution,
                add_previous_value,
            } => distribution.transform_gf(*v, translation, *add_previous_value),
            Assign {
                var: v,
                add_previous_value,
                addend,
                offset,
            } => {
                let v = *v;
                let mut gf = translation.gf;
                let mut var_info = translation.var_info;
                let var = GenFun::var(v);
                let mut v_exp = if *add_previous_value { 1 } else { 0 };
                let mut new_support = if *add_previous_value {
                    var_info[v.id()].clone()
                } else {
                    SupportSet::zero()
                };
                let w_subst = if let Some((factor, w)) = addend {
                    let other_support = var_info[w.id()].clone();
                    new_support += other_support * factor.0;
                    if v == *w {
                        v_exp += factor.0;
                        None
                    } else if var_info[w.id()].is_discrete() {
                        Some((*w, GenFun::var(*w) * var.pow(factor.0)))
                    } else {
                        assert!(
                            !var_info[v.id()].is_discrete() || !*add_previous_value,
                            "cannot add a continuous to a discrete variable"
                        );
                        Some((
                            *w,
                            GenFun::var(*w) + var.clone() * GenFun::from_u32(factor.0),
                        ))
                    }
                } else {
                    None
                };
                if var_info[v.id()].is_discrete() {
                    gf = gf.substitute_var(v, var.pow(v_exp));
                } else {
                    gf = gf.substitute_var(v, var.clone() * GenFun::from_u32(v_exp));
                }
                if let Some((w, w_subst)) = w_subst {
                    gf = gf.substitute_var(w, w_subst);
                }
                new_support += SupportSet::from(offset.0);
                var_info[v.id()] = new_support;
                let gf = if var_info[v.id()].is_discrete() {
                    gf * var.pow(offset.0)
                } else {
                    gf * (var * GenFun::from_u32(offset.0)).exp()
                };
                GfTranslation { var_info, gf }
            }
            Decrement { .. } => todo!(),
            IfThenElse { cond, then, els } => {
                if let Some(factor) = cond.recognize_const_prob::<T>() {
                    // In this case we can avoid path explosion by multiplying with factor
                    // AFTER transforming the if- and else-branches:
                    let translation_then = Self::transform_gf_program(then, translation.clone());
                    let translation_else = Self::transform_gf_program(els, translation);
                    GfTranslation {
                        var_info: join_var_infos(
                            &translation_then.var_info,
                            &translation_else.var_info,
                        ),
                        gf: GenFun::constant(factor.clone()) * translation_then.gf
                            + GenFun::constant(T::one() - factor) * translation_else.gf,
                    }
                } else {
                    let var_info = translation.var_info.clone();
                    let gf = translation.gf.clone();
                    let then_before = cond.transform_gf(translation);
                    let else_before = GfTranslation {
                        var_info,
                        gf: gf - then_before.gf.clone(),
                    };
                    let then_after = Self::transform_gf_program(then, then_before);
                    let else_after = Self::transform_gf_program(els, else_before);
                    GfTranslation {
                        var_info: join_var_infos(&then_after.var_info, &else_after.var_info),
                        gf: then_after.gf + else_after.gf,
                    }
                }
            }
            While { .. } => todo!(),
            Fail => GfTranslation {
                var_info: translation.var_info,
                gf: GenFun::zero(),
            },
            Normalize {
                given_vars,
                stmts: block,
            } => Statement::normalize_with_vars(given_vars, block, translation),
        }
    }

    fn normalize_with_vars<T: Number>(
        given_vars: &[Var],
        block: &[Statement],
        translation: GfTranslation<T>,
    ) -> GfTranslation<T> {
        if given_vars.is_empty() {
            let total_before = marginalize_all(translation.gf.clone(), &translation.var_info);
            let translation = Self::transform_gf_program(block, translation);
            let total_after = marginalize_all(translation.gf.clone(), &translation.var_info);
            GfTranslation {
                var_info: translation.var_info,
                gf: total_before / total_after * translation.gf,
            }
        } else {
            let v = given_vars[0];
            let rest = &given_vars[1..];
            let mut var_info = translation.var_info.clone();
            let support = var_info[v.id()].clone();
<<<<<<< HEAD
            let range = support
                .finite_nonempty_range()
                .unwrap_or_else(|| panic!("Cannot normalize with respect to variable `{v}`, because its value could not be proven to be bounded."));
=======
            let range = support.finite_nonempty_range().unwrap_or_else(|| panic!("Cannot normalize with respect to variable `{v}`, because its value could not be proven to be bounded."));
>>>>>>> fb46e31e
            let mut gf = GenFun::zero();
            for i in range {
                let summand =
                    translation.gf.taylor_coeff_at_zero(v, i as usize) * GenFun::var(v).pow(i);
                let summand = GfTranslation {
                    var_info: translation.var_info.clone(),
                    gf: summand,
                };
                let result = Self::normalize_with_vars(rest, block, summand);
                gf += result.gf;
                var_info = join_var_infos(&var_info, &result.var_info);
            }
            GfTranslation { var_info, gf }
        }
    }

    fn transform_gf_program<T>(program: &[Statement], start: GfTranslation<T>) -> GfTranslation<T>
    where
        T: Number,
    {
        let mut current = start;
        for stmt in program {
            current = stmt.transform_gf(current);
        }
        current
    }

    fn fmt_block(
        stmts: &[Statement],
        indent: usize,
        f: &mut std::fmt::Formatter,
    ) -> std::fmt::Result {
        for stmt in stmts {
            let indent_str = " ".repeat(indent);
            f.write_str(&indent_str)?;
            stmt.indent_fmt(indent, f)?;
        }
        Ok(())
    }

    pub fn recognize_observe(&self) -> Option<&Event> {
        if let Statement::IfThenElse { cond, then, els } = self {
            if then.is_empty() && matches!(els.as_slice(), &[Statement::Fail]) {
                return Some(cond);
            }
        }
        None
    }

    fn indent_fmt(&self, indent: usize, f: &mut std::fmt::Formatter) -> std::fmt::Result {
        match self {
            Sample {
                var,
                distribution: dist,
                add_previous_value: add_previous,
            } => {
                if *add_previous {
                    writeln!(f, "{var} +~ {dist};")
                } else {
                    writeln!(f, "{var} ~ {dist};")
                }
            }
            Assign {
                var,
                add_previous_value,
                addend,
                offset,
            } => {
                if *add_previous_value {
                    write!(f, "{var} += ")?;
                } else {
                    write!(f, "{var} := ")?;
                }
                if let Some((coeff, var)) = addend {
                    if *coeff != Natural(1) {
                        write!(f, "{coeff} * ")?;
                    }
                    write!(f, "{var}")?;
                    if offset != &Natural(0) {
                        writeln!(f, " + {offset};")?;
                    } else {
                        writeln!(f, ";")?;
                    }
                } else {
                    writeln!(f, "{offset};")?;
                }
                Ok(())
            }
            Decrement { var, amount } => writeln!(f, "{var} -= {amount};"),
            IfThenElse { cond, then, els } => {
                if let Some(event) = self.recognize_observe() {
                    return writeln!(f, "observe {event};");
                }
                writeln!(f, "if {cond} {{")?;
                Self::fmt_block(then, indent + 2, f)?;
                let indent_str = " ".repeat(indent);
                match els.as_slice() {
                    [] => writeln!(f, "{indent_str}}}")?,
                    [if_stmt @ IfThenElse { .. }] => {
                        write!(f, "{indent_str}}} else ")?;
                        if_stmt.indent_fmt(indent, f)?;
                    }
                    _ => {
                        writeln!(f, "{indent_str}}} else {{")?;
                        Self::fmt_block(els, indent + 2, f)?;
                        writeln!(f, "{indent_str}}}")?;
                    }
                }
                Ok(())
            }
            While { cond, unroll, body } => {
                let indent_str = " ".repeat(indent);
                write!(f, "while {cond} ")?;
                if let Some(unroll) = unroll {
                    write!(f, "unroll {unroll} ")?;
                }
                writeln!(f, "{{")?;
                Self::fmt_block(body, indent + 2, f)?;
                writeln!(f, "{indent_str}}}")
            }
            Fail => writeln!(f, "fail;"),
            Normalize { given_vars, stmts } => {
                let indent_str = " ".repeat(indent);
                write!(f, "normalize")?;
                for v in given_vars {
                    write!(f, " {v}")?;
                }
                writeln!(f, " {{")?;
                Self::fmt_block(stmts, indent + 2, f)?;
                writeln!(f, "{indent_str}}}")
            }
        }
    }

    pub fn uses_observe(&self) -> bool {
        match self {
            Sample { .. } | Assign { .. } | Decrement { .. } => false,
            IfThenElse { then, els, .. } => {
                then.iter().any(Statement::uses_observe) || els.iter().any(Statement::uses_observe)
            }
            While { body, .. } => body.iter().any(Statement::uses_observe),
            Fail => true,
            Normalize { stmts, .. } => stmts.iter().any(Statement::uses_observe),
        }
    }

    pub fn used_vars(&self) -> VarRange {
        match self {
            Sample {
                var: v,
                distribution: d,
                add_previous_value: _,
            } => d.used_vars().add(*v),
            Assign {
                var: v, addend: a, ..
            } => VarRange::new(*v).union(&if let Some((_, w)) = a {
                VarRange::new(*w)
            } else {
                VarRange::empty()
            }),
            Decrement { var: v, amount: _ } => VarRange::new(*v),

            IfThenElse { cond, then, els } => cond
                .used_vars()
                .union(&VarRange::union_all(then.iter().map(Statement::used_vars)))
                .union(&VarRange::union_all(els.iter().map(Statement::used_vars))),
            While {
                cond,
                body,
                unroll: _,
            } => cond
                .used_vars()
                .union(&VarRange::union_all(body.iter().map(Statement::used_vars))),
            Fail => VarRange::empty(),
            Normalize {
                given_vars: _,
                stmts,
            } => VarRange::union_all(stmts.iter().map(Statement::used_vars)),
        }
    }
}

impl Display for Statement {
    fn fmt(&self, f: &mut std::fmt::Formatter<'_>) -> std::fmt::Result {
        self.indent_fmt(0, f)
    }
}

fn join_var_infos(var_info_then: &[SupportSet], var_info_else: &[SupportSet]) -> Vec<SupportSet> {
    let mut var_info = Vec::new();
    let len = var_info_then.len().max(var_info_else.len());
    for i in 0..len {
        match (var_info_then.get(i), var_info_else.get(i)) {
            (Some(set), None) | (None, Some(set)) => var_info.push(set.clone()),
            (Some(set1), Some(set2)) => {
                var_info.push(set1.join(set2));
            }
            (None, None) => panic!("This should not happen"),
        }
    }
    var_info
}

#[derive(Clone, Debug)]
pub struct Program {
    pub stmts: Vec<Statement>,
    pub result: Var,
}

impl Program {
    pub const fn new(stmts: Vec<Statement>, result: Var) -> Self {
        Program { stmts, result }
    }

    pub fn uses_observe(&self) -> bool {
        self.stmts.iter().any(Statement::uses_observe)
    }

    pub fn used_vars(&self) -> VarRange {
        VarRange::union_all(self.stmts.iter().map(Statement::used_vars))
    }

    pub fn transform_gf<T>(&self, gf: GenFun<T>) -> GfTranslation<T>
    where
        T: Number,
    {
        let num_vars = self.used_vars().num_vars();
        let var_info = vec![SupportSet::zero(); num_vars];
        Statement::transform_gf_program(&self.stmts, GfTranslation { var_info, gf })
    }
}

impl std::fmt::Display for Program {
    fn fmt(&self, f: &mut std::fmt::Formatter<'_>) -> std::fmt::Result {
        Statement::fmt_block(&self.stmts, 0, f)?;
        write!(f, "return {}", self.result)
    }
}<|MERGE_RESOLUTION|>--- conflicted
+++ resolved
@@ -947,13 +947,7 @@
             let rest = &given_vars[1..];
             let mut var_info = translation.var_info.clone();
             let support = var_info[v.id()].clone();
-<<<<<<< HEAD
-            let range = support
-                .finite_nonempty_range()
-                .unwrap_or_else(|| panic!("Cannot normalize with respect to variable `{v}`, because its value could not be proven to be bounded."));
-=======
             let range = support.finite_nonempty_range().unwrap_or_else(|| panic!("Cannot normalize with respect to variable `{v}`, because its value could not be proven to be bounded."));
->>>>>>> fb46e31e
             let mut gf = GenFun::zero();
             for i in range {
                 let summand =
