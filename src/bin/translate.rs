#![warn(clippy::pedantic)]
#![allow(clippy::wildcard_imports)]
#![allow(clippy::needless_range_loop)]
#![allow(clippy::missing_panics_doc)]
#![allow(clippy::enum_glob_use)]
#![allow(clippy::float_cmp)]
#![allow(clippy::format_collect)]

use std::fmt::Write;
use std::path::PathBuf;

use clap::{Parser, ValueEnum};
use genfer::parser::parse_program;
use genfer::ppl::{Comparison, Distribution, Event, Natural, Program, Statement, Var};

#[derive(Parser)]
#[command(author, version, about, long_about = None)]
struct CliArgs {
    /// The target language
    #[arg(value_enum)]
    target: Target,
    /// The file containing the probabilistic program
    file_name: PathBuf,
}

#[derive(Copy, Clone, PartialEq, Eq, PartialOrd, Ord, ValueEnum)]
enum Target {
    Webppl,
    Anglican,
}

pub fn main() {
    let args = CliArgs::parse();
    let path = args.file_name;
    let program_name = path.file_stem().unwrap().to_str().unwrap();
    let contents = std::fs::read_to_string(&path).unwrap();
    let program = parse_program(&contents);
    let mut output = String::new();
    match args.target {
        Target::Webppl => WebPpl::new(&mut output)
            .fmt_program(&program, program_name)
            .unwrap(),
        Target::Anglican => Anglican::new(&mut output)
            .fmt_program(&program, program_name)
            .unwrap(),
    }
    println!("{output}");
}

struct WebPpl<'a> {
    f: &'a mut dyn Write,
}

impl<'a> WebPpl<'a> {
    pub fn new(f: &'a mut dyn Write) -> Self {
        Self { f }
    }
}

trait Translate {
    fn fmt_program(&mut self, program: &Program, name: &str) -> std::fmt::Result;
    fn fmt_block(&mut self, stmts: &[Statement], indent: usize) -> std::fmt::Result;
    fn fmt_statement(&mut self, stmt: &Statement, indent: usize) -> std::fmt::Result;
    fn fmt_distribution(&mut self, dist: &Distribution) -> std::fmt::Result;
    fn fmt_event(&mut self, event: &Event) -> std::fmt::Result;
}

impl Translate for WebPpl<'_> {
    fn fmt_program(&mut self, program: &Program, name: &str) -> std::fmt::Result {
        writeln!(self.f, "var {name} = function() {{")?;
        for v in 0..program.used_vars().num_vars() {
            writeln!(self.f, "  {} = 0;", WebPplVar(Var(v)))?;
        }
        match program.stmts.as_slice() {
            [Statement::Normalize { given_vars, stmts }] if given_vars.is_empty() => {
                self.fmt_block(stmts, 2)?;
            }
            _ => {
                self.fmt_block(&program.stmts, 2)?;
            }
        }
        writeln!(self.f, "  return {};", WebPplVar(program.result))?;
        writeln!(self.f, "}};")?;
        writeln!(self.f, "var result = Infer({{ model: {name} }});")?;
        writeln!(self.f, "viz(result)")?;
        writeln!(self.f, "viz.table(result)")
    }

    fn fmt_block(&mut self, stmts: &[Statement], indent: usize) -> std::fmt::Result {
        for stmt in stmts {
            let indent_str = " ".repeat(indent);
            write!(self.f, "{indent_str}")?;
            self.fmt_statement(stmt, indent)?;
        }
        Ok(())
    }

    #[allow(clippy::too_many_lines)]
    fn fmt_statement(&mut self, stmt: &Statement, indent: usize) -> std::fmt::Result {
        use Statement::*;
        match stmt {
            Sample {
                var,
                distribution: dist,
                add_previous_value: add_previous,
            } => {
                let var = WebPplVar(*var);
                if *add_previous {
                    write!(self.f, "{var} += sample(")?;
                } else {
                    write!(self.f, "{var} = sample(")?;
                }
                self.fmt_distribution(dist)?;
                writeln!(self.f, ");")
            }
            Assign {
                var,
                add_previous_value,
                addend,
                offset,
            } => {
                let var = WebPplVar(*var);
                if *add_previous_value {
                    write!(self.f, "{var} += ")?;
                } else {
                    write!(self.f, "{var} = ")?;
                }
                if let Some((coeff, var)) = addend {
                    let var = WebPplVar(*var);
                    if *coeff != Natural(1) {
                        write!(self.f, "{coeff} * ")?;
                    }
                    write!(self.f, "{var}")?;
                    if offset != &Natural(0) {
                        write!(self.f, " + {offset}")?;
                    }
                } else {
                    write!(self.f, "{offset}")?;
                }
                writeln!(self.f, ";")
            }
<<<<<<< HEAD
            Decrement { var, amount } => {
                let var = WebPplVar(*var);
                writeln!(
                    self.f,
                    "{var} = ({var} < {amount}) ? 0 : ({var} - {amount});"
=======
            Decrement { var, offset } => {
                let var = WebPplVar(*var);
                writeln!(
                    self.f,
                    "{var} = ({var} < {offset}) ? 0 : ({var} - {offset});"
>>>>>>> bdebad09
                )
            }
            IfThenElse { cond, then, els } => {
                if let Some(event) = stmt.recognize_observe() {
                    if let Event::DataFromDist(data, dist) = event {
                        write!(self.f, "observe(")?;
                        self.fmt_distribution(dist)?;
                        writeln!(self.f, ", {data});")?;
                    } else {
                        write!(self.f, "condition(")?;
                        self.fmt_event(event)?;
                        writeln!(self.f, ");")?;
                    }
                    return Ok(());
                }
                write!(self.f, "if (")?;
                self.fmt_event(cond)?;
                writeln!(self.f, ") {{")?;
                self.fmt_block(then, indent + 2)?;
                let indent_str = " ".repeat(indent);
                match els.as_slice() {
                    [] => writeln!(self.f, "{indent_str}}}")?,
                    [if_stmt @ IfThenElse { .. }] if if_stmt.recognize_observe().is_none() => {
                        write!(self.f, "{indent_str}}} else ")?;
                        self.fmt_statement(if_stmt, indent)?;
                    }
                    _ => {
                        writeln!(self.f, "{indent_str}}} else {{")?;
                        self.fmt_block(els, indent + 2)?;
                        writeln!(self.f, "{indent_str}}}")?;
                    }
                }
                Ok(())
            }
            While {
                cond,
                unroll: _,
                body,
            } => {
                write!(self.f, "while (")?;
                self.fmt_event(cond)?;
                writeln!(self.f, ") {{")?;
                self.fmt_block(body, indent + 2)?;
                let indent_str = " ".repeat(indent);
                writeln!(self.f, "{indent_str}}}")
            }
<<<<<<< HEAD

=======
>>>>>>> bdebad09
            Fail => writeln!(self.f, "condition(false);"),
            Normalize { given_vars, stmts } => {
                let indent_str = " ".repeat(indent);
                let num_vars = stmt.used_vars().num_vars();
                for v in 0..num_vars {
                    if given_vars.contains(&Var(v)) {
                        continue;
                    }
                    let webppl_v = WebPplVar(Var(v));
                    writeln!(self.f, "if ({webppl_v} != 0) {{ error('This form of nested inference is not supported in WebPPL: the variable `{webppl_v}` should either be unassigned (i.e. 0) at this point or part of the `normalize` statement.'); }}")?;
                    write!(self.f, "{indent_str}")?;
                }
                writeln!(self.f, "var assignment = sample(Infer(function(){{")?;
                self.fmt_block(stmts, indent + 2)?;
                let vars = (0..num_vars).map(|v| WebPplVar(Var(v)));
                writeln!(
                    self.f,
                    "{indent_str}  return [{}];",
                    vars.map(|v| format!("{v}, ")).collect::<String>()
                )?;
                writeln!(self.f, "{indent_str}}}));")?;
                for v in 0..num_vars {
                    let webppl_v = WebPplVar(Var(v));
                    writeln!(self.f, "{indent_str}{webppl_v} = assignment[{v}];")?;
                }
                Ok(())
            }
        }
    }

    fn fmt_distribution(&mut self, dist: &Distribution) -> std::fmt::Result {
        use Distribution::*;
        match dist {
            Dirac(a) => write!(self.f, "Delta({{v: {a}}}"),
            // WebPPL's Bernoulli(p) distribution yields `false` and `true`, not 0 and 1, so we use Binomial(1, p) instead.
            Bernoulli(p) => write!(self.f, "Binomial({{n: 1, p: {p}}})"),
            BernoulliVarProb(v) => write!(self.f, "Binomial({{n: 1, p: {v}}})", v = WebPplVar(*v)),
            BinomialVarTrials(n, p) => write!(
                self.f,
                "({n} == 0 ? Delta({{v: 0}}) : Binomial({{n: {n}, p: {p}}}))",
                n = WebPplVar(*n)
            ),
            Binomial(n, p) => {
                if n == &Natural(0) {
                    write!(self.f, "Delta({{v: 0}})")
                } else {
                    write!(self.f, "Binomial({{n: {n}, p: {p}}})")
                }
            }
            Categorical(rs) => {
                write!(self.f, "Categorical({{ ps: [")?;
                for i in 0..rs.len() {
                    write!(self.f, "{i}, ")?;
                }
                write!(self.f, "], vs: [")?;
                for r in rs {
                    write!(self.f, "{r}, ")?;
                }
                write!(self.f, "] }})")
            }
            NegBinomialVarSuccesses(_, _) | NegBinomial(_, _) => {
                panic!("Negative binomial distribution is not supported by WebPPL")
            }
            Geometric(p) => {
                // Since WebPPL does not have a Geometric distribution, we approximate it with a Categorical distribution:
                let threshold = 1e-6;
                let (vs, ps): (String, String) = (0..100)
                    .map(|i| (i, p.round() * p.complement().round().powi(i)))
                    .take_while(|(_, p)| p.round() > threshold)
                    .map(|(i, p)| (format!("{i}, "), format!("{p}, ")))
                    .unzip();
                write!(self.f, "Categorical({{ ps: [{ps}], vs: [{vs}] }})")
            }
            Poisson(lambda) => {
                if lambda.is_zero() {
                    write!(self.f, "Delta({{v: 0}})")
                } else {
                    write!(self.f, "Poisson({{mu: {lambda}}})")
                }
            }
            PoissonVarRate(lambda, mu) => write!(
                self.f,
                "({lambda} * {mu} == 0 ? Delta({{v: 0}}) : Poisson({{mu: {lambda} * {mu}}}))",
                mu = WebPplVar(*mu)
            ),
            Uniform { start, end } => {
                if start == &Natural(0) {
                    write!(self.f, "RandomInteger({{n: {}}})", *end)
                } else {
                    panic!("Uniform distribution is not supported by WebPPL")
                }
            }
            Exponential { rate } => write!(self.f, "Exponential({{a: {rate}}})"),
            Gamma { shape, rate } => {
                write!(
                    self.f,
                    "Gamma({{shape: {shape}, scale: {}}})",
                    1.0 / rate.round()
                )
            }
            UniformCont { start, end } => {
                write!(self.f, "Uniform({{a: {start}, b: {end}}})")
            }
        }
    }

    fn fmt_event(&mut self, event: &Event) -> std::fmt::Result {
        match event {
            Event::InSet(v, set) => {
                let var = WebPplVar(*v);
                let mut first = true;
                for i in set {
                    if first {
                        first = false;
                    } else {
                        write!(self.f, " || ")?;
                    }
                    write!(self.f, "{var} === {i}")?;
                }
                Ok(())
            }
            Event::VarComparison(lhs, comp, rhs) => {
                let lhs = WebPplVar(*lhs);
                let rhs = WebPplVar(*rhs);
                match comp {
                    Comparison::Eq => write!(self.f, "{lhs} === {rhs}"),
                    Comparison::Lt => write!(self.f, "{lhs} < {rhs}"),
                    Comparison::Le => write!(self.f, "{lhs} <= {rhs}"),
                }
            }
            Event::DataFromDist(data, dist) => {
                write!(self.f, "sample(")?;
                self.fmt_distribution(dist)?;
                write!(self.f, ") === {data}")
            }
            Event::Complement(e) => {
                write!(self.f, "!(")?;
                self.fmt_event(e)?;
                write!(self.f, ")")
            }
            Event::Intersection(es) => {
                let mut first = true;
                for e in es {
                    if first {
                        first = false;
                        write!(self.f, "(")?;
                    } else {
                        write!(self.f, " && ")?;
                    }
                    self.fmt_event(e)?;
                }
                write!(self.f, ")")
            }
        }
    }
}

#[derive(Clone, Debug)]
struct WebPplVar(Var);

impl std::fmt::Display for WebPplVar {
    fn fmt(&self, f: &mut std::fmt::Formatter<'_>) -> std::fmt::Result {
        write!(f, "globalStore.{}", self.0)
    }
}

struct Anglican<'a> {
    f: &'a mut dyn Write,
    num_vars: usize,
    nested: Vec<String>,
}

impl<'a> Anglican<'a> {
    pub fn new(f: &'a mut dyn Write) -> Self {
        Self {
            f,
            num_vars: 0,
            nested: Vec::new(),
        }
    }

    fn var_list(&mut self) -> String {
        let mut output = String::new();
        let num_vars = self.num_vars;
        for var in 0..num_vars {
            let var = Var(var);
            write!(&mut output, " {var}").unwrap();
        }
        output
    }
}

impl<'a> Translate for Anglican<'a> {
    #[allow(clippy::too_many_lines)]
    fn fmt_program(&mut self, program: &Program, name: &str) -> std::fmt::Result {
        self.num_vars = program.used_vars().num_vars();
        let var_list = self.var_list();
        writeln!(
            self.f,
            r#"
(ns model
  (:require [gorilla-plot.core :as plot])
  (:use [anglican core emit runtime stat
          [state :only [get-predicts get-log-weight get-result]]]))

(defdist geometric
"Geometric distribution on support {{0,1,2....}}"
[p] []
(sample* [this]
        (loop [value 0]
            (if (sample* (flip p))
            value
            (recur (inc value)))))
(observe* [this value] (+ (log p) (* value (log (- 1 p))))))

(defdist dirac [x]
    (sample* [this] x)
    (observe* [this value]
              (if (= value x)
                0
                (- (/ 1.0 0.0)))))

"#
        )?;
        writeln!(self.f, "(with-primitive-procedures [dirac geometric]")?;
        let mut main_query = String::new();
        let mut new_self = Anglican {
            f: &mut main_query,
            num_vars: self.num_vars,
            nested: Vec::new(),
        };
        writeln!(new_self.f, "  (defquery model [method- options- ]")?;
        writeln!(
            new_self.f,
            "    (let [[{var_list}] [ {}]",
            "0 ".repeat(self.num_vars)
        )?;
        writeln!(new_self.f, "          [{var_list}]")?;
        match program.stmts.as_slice() {
            [Statement::Normalize { given_vars, stmts }] if given_vars.is_empty() => {
                new_self.fmt_block(stmts, 10)?;
            }
            _ => new_self.fmt_block(&program.stmts, 10)?,
        }
        writeln!(new_self.f, "         ]")?;
        writeln!(new_self.f, "    {}", program.result)?;
        writeln!(new_self.f, "    )")?;
        writeln!(new_self.f, "  )")?;
        self.nested = new_self.nested;
        // Write nested queries in reverse order to ensure they are defined before use
        for (i, nested) in self.nested.iter().enumerate().rev() {
            writeln!(
                self.f,
                "  (defquery nested{i} [method- options- {var_list}]"
            )?;
            writeln!(self.f, "{nested}")?;
            writeln!(self.f, "  )")?;
        }
        writeln!(self.f, "{main_query}")?;
        writeln!(self.f, ")\n\n")?;
        writeln!(self.f, r#"(def model_name "{name}")"#)?;
        writeln!(self.f, r#"(def outfile "{name}_anglican.json")"#)?;
        #[allow(clippy::write_literal)] // to avoid escaping "{}" in the string
        writeln!(
            self.f,
            "{}",
            r#"
; (def configurations [:rmh []])
(def configurations
  [
    [:importance []]
    [:lmh []]
    [:rmh []]
    [:smc []]
    [:smc [:number-of-particles 100]]
    [:pgibbs []]
    [:ipmcmc []]
  ])

; (def num_samples_options [1000])
(def num_samples_options [1000 10000])
(def thinning 1)

(spit outfile "[\n" :append false)

(def num-chains 20)

(doall
  (for [ num_samples num_samples_options
         [method options] configurations
         chain (range 0 num-chains)]
    (do
      (println (format "\nMethod %s with %s samples and options %s" method num_samples options))
      (println (format "Chain no. %s" chain))
      (let [start (. System (nanoTime))
            warmup (/ num_samples 5)
            samples (take-nth thinning (take (* num_samples thinning) (drop warmup (apply doquery method model [method options] options))))
            results (collect-results samples)
            values (map (fn [s] (get-result s)) samples)
            max-value (apply max values)
            mean (empirical-mean results)
            variance (empirical-variance results)
            std (empirical-std results)
            skewness (if (zero? std) (/ 0.0 0.0) (empirical-skew results))
            kurtosis (if (zero? std) (/ 0.0 0.0) (empirical-kurtosis results))
            distribution (empirical-distribution (collect-results samples))
            masses (for [n (range 0 (inc max-value))] (get distribution n 0.0))
            end (. System (nanoTime))
            elapsed_ms (/ (- end start) 1e6)]
        (println (format "Elapsed time: %s ms" elapsed_ms))
        (println (format "Empirical mean: %s" mean))
        (println (format "Empirical variance: %s" variance))
        (println (format "Empirical std: %s" std))
        (println (format "Empirical skewness: %s" skewness))
        (println (format "Empirical kurtosis: %s" kurtosis))
        (spit outfile (format
                   "{\"model\": \"%s\", \"system\": \"anglican\", \"method\": \"%s\", \"options\": \"%s\", \"num_samples\": %s, \"time_ms\": %s, \"total\": 1.0, \"mean\": %s, \"variance\": %s, \"stddev\": %s, \"skewness\": %s, \"kurtosis\": %s, \"masses\": [%s] },\n"
                   model_name method options num_samples elapsed_ms mean variance std skewness kurtosis
                   (clojure.string/join ", " masses)) :append true)
        (if false (do
          (println "Empirical distribution:")
          (doall (for [n (range 0 (inc max-value))]
            (println (format "p(%s) = %s" n (get distribution n 0.0)))))))
        ; (println "List of samples (format: sample log-weight):")
        ; (doall (map (fn [s] (println (format "%s %s" (get-result s) (get-log-weight s)))) samples))
        ; values need to be adjusted if they are weighted!
        ; (plot/histogram values :normalize :probability)
      )
    )
  )
)

(spit outfile "]\n" :append true)

"#
        )?;
        Ok(())
    }

    fn fmt_block(&mut self, stmts: &[Statement], indent: usize) -> std::fmt::Result {
        let var_list = self.var_list();
        let indent_str = " ".repeat(indent);
        if stmts.is_empty() {
            writeln!(self.f, "{indent_str}[{var_list} ]")?;
            return Ok(());
        }
        writeln!(self.f, "{indent_str}(let [")?;
        let var_indent_str = " ".repeat(indent + 6);
        for stmt in stmts {
            write!(self.f, "{var_indent_str}")?;
            self.fmt_statement(stmt, indent + 6)?;
            writeln!(self.f)?;
        }
        writeln!(self.f, "{indent_str}     ]")?;
        writeln!(self.f, "{indent_str}  [{var_list} ]")?;
        writeln!(self.f, "{indent_str})")?;
        Ok(())
    }

    #[allow(clippy::too_many_lines)]
    fn fmt_statement(&mut self, stmt: &Statement, indent: usize) -> std::fmt::Result {
        use Statement::*;
        let indent_str = " ".repeat(indent);
        match stmt {
            Sample {
                var,
                distribution,
                add_previous_value,
            } => {
                write!(self.f, "{var} ")?;
                if *add_previous_value {
                    write!(self.f, "(+ {var} (sample ")?;
                    self.fmt_distribution(distribution)?;
                    write!(self.f, "))")?;
                } else {
                    write!(self.f, "(sample ")?;
                    self.fmt_distribution(distribution)?;
                    write!(self.f, ")")?;
                }
                Ok(())
            }
            Assign {
                var,
                add_previous_value,
                addend,
                offset,
            } => {
                write!(self.f, "{var} (+")?;
                if *add_previous_value {
                    write!(self.f, " {var}")?;
                }
                if let Some((factor, var)) = addend {
                    write!(self.f, " (* {factor} {var})")?;
                } else {
                    write!(self.f, " 0")?;
                }
                write!(self.f, " {offset})")?;
                Ok(())
            }
<<<<<<< HEAD
            Decrement { var, amount } => {
                write!(self.f, "{var} (if (< {var} {amount}) 0 (- {var} {amount}))")
=======
            Decrement { var, offset } => {
                write!(self.f, "{var} (if (< {var} {offset}) 0 (- {var} {offset}))")
>>>>>>> bdebad09
            }
            IfThenElse { els, .. } => {
                if let Some(event) = stmt.recognize_observe() {
                    write!(self.f, "_unused ")?;
                    if let Event::DataFromDist(data, dist) = event {
                        write!(self.f, "(observe ")?;
                        self.fmt_distribution(dist)?;
                        write!(self.f, " {data})")?;
                    } else {
                        write!(self.f, "(observe (flip 1.0) ")?;
                        self.fmt_event(event)?;
                        write!(self.f, ")")?;
                    }
                    return Ok(());
                }
                let var_list = self.var_list();
                writeln!(self.f, "[{var_list}] (cond")?;
                let mut statement = stmt;
                let mut rest = els;
                while let IfThenElse { cond, then, els } = statement {
                    write!(self.f, "{indent_str}  ")?;
                    self.fmt_event(cond)?;
                    writeln!(self.f)?;
                    self.fmt_block(then, indent + 2)?;
                    if let [ite @ IfThenElse { .. }] = els.as_slice() {
                        if ite.recognize_observe().is_none() {
                            statement = ite;
                            continue;
                        }
                    }
                    rest = els;
                    break;
                }
                writeln!(self.f, "{indent_str}  :else")?;
                self.fmt_block(rest, indent + 2)?;
                write!(self.f, "{indent_str})")
            }
            While { .. } => todo!(),
            Fail => write!(self.f, "_ (observe (flip 1.0) false)"),
            Normalize { given_vars, stmts } => {
                for v in 0..self.num_vars {
                    let anglican_v = Var(v);
                    if !given_vars.contains(&anglican_v) {
                        write!(self.f, "_unused (assert (= {anglican_v} 0) \"This form of nested inference is not supported in Anglican: the variable `{anglican_v}` should either be unassigned (i.e. 0) at this point or part of the `normalize` statement.\")\n{indent_str}")?;
                    }
                }
                let var_list = self.var_list();
                let nested_id = self.nested.len();
                let mut output = String::new();
                let mut new_self = Anglican {
                    f: &mut output,
                    num_vars: self.num_vars,
                    nested: self.nested.clone(),
                };
                new_self.fmt_block(stmts, 4)?;
                let nested_outputs = new_self.nested;
                self.nested.push(output);
                self.nested
                    .extend(nested_outputs.into_iter().skip(nested_id + 1));
                writeln!(
                    self.f,
                    "[{var_list}] (sample ((apply conditional nested{nested_id} method- options-) method- options- {var_list}))",
                )?;
                Ok(())
            }
        }
    }

    fn fmt_distribution(&mut self, dist: &Distribution) -> std::fmt::Result {
        match dist {
            Distribution::Dirac(a) => write!(self.f, "(dirac {})", a.round()),
            Distribution::Bernoulli(p) => write!(self.f, "(bernoulli {})", p.round()),
            Distribution::BernoulliVarProb(v) => write!(self.f, "(bernoulli {v})"),
            Distribution::BinomialVarTrials(n, p) => write!(self.f, "(binomial {n} {})", p.round()),
            Distribution::Binomial(n, p) => write!(self.f, "(binomial {n} {})", p.round()),
            Distribution::Categorical(rs) => {
                write!(self.f, "(categorical [")?;
                for (i, r) in rs.iter().enumerate() {
                    write!(self.f, "[{i} {}] ", r.round())?;
                }
                write!(self.f, "])")
            }
            Distribution::NegBinomialVarSuccesses(_, _) | Distribution::NegBinomial(_, _) => {
                panic!("Negative binomial distribution is not supported by Anglican")
            }
            Distribution::Geometric(p) => write!(self.f, "(geometric {})", p.round()),
            Distribution::Poisson(lambda) => {
                if lambda.is_zero() {
                    write!(self.f, "(dirac 0)")
                } else {
                    write!(self.f, "(poisson {})", lambda.round())
                }
            }
            Distribution::PoissonVarRate(lambda, mu) => write!(
                self.f,
                "(if (zero? (* {lambda} {mu})) (dirac 0) (poisson (* {lambda} {mu})))",
                lambda = lambda.round(),
            ),
            Distribution::Uniform { start, end } => {
                write!(self.f, "(uniform-discrete {start} {})", *end)
            }
            Distribution::Exponential { rate } => write!(self.f, "(exponential {})", rate.round()),
            Distribution::Gamma { shape, rate } => {
                write!(self.f, "(gamma {} {})", shape.round(), rate.round())
            }
            Distribution::UniformCont { start, end } => {
                write!(
                    self.f,
                    "(uniform-continuous {} {})",
                    start.round(),
                    end.round()
                )
            }
        }
    }

    fn fmt_event(&mut self, event: &Event) -> std::fmt::Result {
        match event {
            Event::InSet(v, set) => {
                write!(self.f, "(contains? [ ")?;
                for i in set {
                    write!(self.f, "{i} ")?;
                }
                write!(self.f, "] {v})")
            }
            Event::VarComparison(lhs, comp, rhs) => match comp {
                Comparison::Eq => write!(self.f, "(= {lhs} {rhs})"),
                Comparison::Lt => write!(self.f, "(< {lhs} {rhs})"),
                Comparison::Le => write!(self.f, "(<= {lhs} {rhs})"),
            },
            Event::DataFromDist(data, dist) => {
                write!(self.f, "(= (sample ")?;
                self.fmt_distribution(dist)?;
                write!(self.f, ") {data})")
            }
            Event::Complement(e) => {
                write!(self.f, "(not ")?;
                self.fmt_event(e)?;
                write!(self.f, ")")
            }
            Event::Intersection(es) => {
                write!(self.f, "(and")?;
                for e in es {
                    write!(self.f, " ")?;
                    self.fmt_event(e)?;
                }
                write!(self.f, ")")
            }
        }
    }
}<|MERGE_RESOLUTION|>--- conflicted
+++ resolved
@@ -139,19 +139,11 @@
                 }
                 writeln!(self.f, ";")
             }
-<<<<<<< HEAD
-            Decrement { var, amount } => {
-                let var = WebPplVar(*var);
-                writeln!(
-                    self.f,
-                    "{var} = ({var} < {amount}) ? 0 : ({var} - {amount});"
-=======
             Decrement { var, offset } => {
                 let var = WebPplVar(*var);
                 writeln!(
                     self.f,
                     "{var} = ({var} < {offset}) ? 0 : ({var} - {offset});"
->>>>>>> bdebad09
                 )
             }
             IfThenElse { cond, then, els } => {
@@ -198,10 +190,6 @@
                 let indent_str = " ".repeat(indent);
                 writeln!(self.f, "{indent_str}}}")
             }
-<<<<<<< HEAD
-
-=======
->>>>>>> bdebad09
             Fail => writeln!(self.f, "condition(false);"),
             Normalize { given_vars, stmts } => {
                 let indent_str = " ".repeat(indent);
@@ -601,13 +589,8 @@
                 write!(self.f, " {offset})")?;
                 Ok(())
             }
-<<<<<<< HEAD
-            Decrement { var, amount } => {
-                write!(self.f, "{var} (if (< {var} {amount}) 0 (- {var} {amount}))")
-=======
             Decrement { var, offset } => {
                 write!(self.f, "{var} (if (< {var} {offset}) 0 (- {var} {offset}))")
->>>>>>> bdebad09
             }
             IfThenElse { els, .. } => {
                 if let Some(event) = stmt.recognize_observe() {
