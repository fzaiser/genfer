--- conflicted
+++ resolved
@@ -498,15 +498,9 @@
             sample(input, vars, lhs)?
         } else if input.starts_with("-=") {
             let (input, _) = tag("-=")(input)?;
-<<<<<<< HEAD
-            let (input, amount) = natural(input)?;
-            let lhs = find_or_create_var(vars, lhs);
-            let stmt = Statement::Decrement { var: lhs, amount };
-=======
             let (input, offset) = natural(input)?;
             let lhs = find_or_create_var(vars, lhs);
             let stmt = Statement::Decrement { var: lhs, offset };
->>>>>>> bdebad09
             (input, stmt)
         } else {
             affine_transform(input, vars, lhs)?
